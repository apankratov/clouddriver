--- conflicted
+++ resolved
@@ -74,17 +74,12 @@
     thrown(AccessDeniedException)
   }
 
-<<<<<<< HEAD
   def "should allow access to account when fetching adhoc data with correct account"() {
     given:
     def httpServletRequest = Mock(HttpServletRequest)
-    MDC.put(AuthenticatedRequest.SPINNAKER_ACCOUNTS, "restricted")
+    MDC.put(AuthenticatedRequest.Header.ACCOUNTS.header, "restricted")
 
     when:
-=======
-    when:
-    MDC.put(AuthenticatedRequest.Header.ACCOUNTS.header, "restricted")
->>>>>>> a806927e
     dataController.getAdhocData("groupId", "restricted", httpServletRequest)
 
     then:
@@ -96,9 +91,9 @@
   // If the wrong slf4j is on the classpath, this fails. So leaving this test in here for sanity.
   def "mdc works"() {
     given:
-    MDC.put(AuthenticatedRequest.SPINNAKER_ACCOUNTS, "restricted")
+    MDC.put(AuthenticatedRequest.Header.ACCOUNTS.header, "restricted")
 
     expect:
-    MDC.get(AuthenticatedRequest.SPINNAKER_ACCOUNTS) == "restricted"
+    MDC.get(AuthenticatedRequest.Header.ACCOUNTS.header) == "restricted"
   }
 }