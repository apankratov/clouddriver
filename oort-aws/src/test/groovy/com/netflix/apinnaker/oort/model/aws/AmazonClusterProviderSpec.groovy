--- conflicted
+++ resolved
@@ -60,24 +60,15 @@
 
     then:
     clusters[objects.accountName][0].is(objects.cluster)
-<<<<<<< HEAD
     1 * cacheService.keysByType(Namespace.CLUSTERS) >> objects.clusterKeys
     1 * cacheService.keysByType(Namespace.SERVER_GROUPS) >> objects.serverGroupKeys
     1 * cacheService.keysByType(Namespace.LOAD_BALANCERS) >> objects.loadBalancerKeys
     1 * cacheService.keysByType(Namespace.SERVER_GROUP_INSTANCE) >> objects.serverGroupInstanceKeys
-    1 * cacheService.retrieve(objects.clusterKey) >> objects.cluster
-    1 * cacheService.retrieve(objects.serverGroupKey) >> objects.serverGroup
-    1 * cacheService.retrieve(objects.launchConfigKey) >> objects.launchConfig
-    1 * cacheService.retrieve(objects.imageKey) >> objects.image
-    1 * cacheService.retrieve(objects.instanceKey) >> objects.instance
-=======
-    1 * cacheService.keys() >> objects.keys
     1 * cacheService.retrieve(objects.clusterKey, _) >> objects.cluster
     1 * cacheService.retrieve(objects.serverGroupKey, _) >> objects.serverGroup
     1 * cacheService.retrieve(objects.launchConfigKey, _) >> objects.launchConfig
     1 * cacheService.retrieve(objects.imageKey, _) >> objects.image
     1 * cacheService.retrieve(objects.instanceKey, _) >> objects.instance
->>>>>>> c5315a34
   }
 
   void "getting cluster for a specific application is keyed on account and fully populated"() {
@@ -89,24 +80,15 @@
 
     then:
     clusters[objects.accountName][0].is(objects.cluster)
-<<<<<<< HEAD
     1 * cacheService.keysByType(Namespace.CLUSTERS) >> objects.clusterKeys
     1 * cacheService.keysByType(Namespace.SERVER_GROUPS) >> objects.serverGroupKeys
     1 * cacheService.keysByType(Namespace.LOAD_BALANCERS) >> objects.loadBalancerKeys
     1 * cacheService.keysByType(Namespace.SERVER_GROUP_INSTANCE) >> objects.serverGroupInstanceKeys
-    1 * cacheService.retrieve(objects.clusterKey) >> objects.cluster
-    1 * cacheService.retrieve(objects.serverGroupKey) >> objects.serverGroup
-    1 * cacheService.retrieve(objects.launchConfigKey) >> objects.launchConfig
-    1 * cacheService.retrieve(objects.imageKey) >> objects.image
-    1 * cacheService.retrieve(objects.instanceKey) >> objects.instance
-=======
-    1 * cacheService.keys() >> objects.keys
     1 * cacheService.retrieve(objects.clusterKey, _) >> objects.cluster
     1 * cacheService.retrieve(objects.serverGroupKey, _) >> objects.serverGroup
     1 * cacheService.retrieve(objects.launchConfigKey, _) >> objects.launchConfig
     1 * cacheService.retrieve(objects.imageKey, _) >> objects.image
     1 * cacheService.retrieve(objects.instanceKey, _) >> objects.instance
->>>>>>> c5315a34
 
     when:
     clusters = provider.getClusters("oort")
@@ -125,24 +107,15 @@
 
     then:
     clusters[0].is(objects.cluster)
-<<<<<<< HEAD
     1 * cacheService.keysByType(Namespace.CLUSTERS) >> objects.clusterKeys
     1 * cacheService.keysByType(Namespace.SERVER_GROUPS) >> objects.serverGroupKeys
     1 * cacheService.keysByType(Namespace.LOAD_BALANCERS) >> objects.loadBalancerKeys
     1 * cacheService.keysByType(Namespace.SERVER_GROUP_INSTANCE) >> objects.serverGroupInstanceKeys
-    1 * cacheService.retrieve(objects.clusterKey) >> objects.cluster
-    1 * cacheService.retrieve(objects.serverGroupKey) >> objects.serverGroup
-    1 * cacheService.retrieve(objects.launchConfigKey) >> objects.launchConfig
-    1 * cacheService.retrieve(objects.imageKey) >> objects.image
-    1 * cacheService.retrieve(objects.instanceKey) >> objects.instance
-=======
-    1 * cacheService.keys() >> objects.keys
     1 * cacheService.retrieve(objects.clusterKey, _) >> objects.cluster
     1 * cacheService.retrieve(objects.serverGroupKey, _) >> objects.serverGroup
     1 * cacheService.retrieve(objects.launchConfigKey, _) >> objects.launchConfig
     1 * cacheService.retrieve(objects.imageKey, _) >> objects.image
     1 * cacheService.retrieve(objects.instanceKey, _) >> objects.instance
->>>>>>> c5315a34
   }
 
   void "getting a specific cluster for a specific application in a specific account returns the fully populated cluster"() {
@@ -154,23 +127,14 @@
 
     then:
     cluster.is(objects.cluster)
-<<<<<<< HEAD
     1 * cacheService.keysByType(Namespace.SERVER_GROUPS) >> objects.serverGroupKeys
     1 * cacheService.keysByType(Namespace.LOAD_BALANCERS) >> objects.loadBalancerKeys
     1 * cacheService.keysByType(Namespace.SERVER_GROUP_INSTANCE) >> objects.serverGroupInstanceKeys
-    1 * cacheService.retrieve(objects.clusterKey) >> objects.cluster
-    1 * cacheService.retrieve(objects.serverGroupKey) >> objects.serverGroup
-    1 * cacheService.retrieve(objects.launchConfigKey) >> objects.launchConfig
-    1 * cacheService.retrieve(objects.imageKey) >> objects.image
-    1 * cacheService.retrieve(objects.instanceKey) >> objects.instance
-=======
-    1 * cacheService.keys() >> objects.keys
     1 * cacheService.retrieve(objects.clusterKey, _) >> objects.cluster
     1 * cacheService.retrieve(objects.serverGroupKey, _) >> objects.serverGroup
     1 * cacheService.retrieve(objects.launchConfigKey, _) >> objects.launchConfig
     1 * cacheService.retrieve(objects.imageKey, _) >> objects.image
     1 * cacheService.retrieve(objects.instanceKey, _) >> objects.instance
->>>>>>> c5315a34
   }
 
   void "cluster filler should aggreagte all known data about a cluster"() {
